--- conflicted
+++ resolved
@@ -236,22 +236,21 @@
         self.longitudes = None
         self.shape = shape
         self.latitudes = None
-<<<<<<< HEAD
         self.sun_zenith = None
         self.sun_azimuth = None
         self.lunar_zenith = None
         self.sat_zenith = None
         self.sat_azimuth = None
         self.moon_phase = None
+        self.mask = None
 
     def read(self, **kwargs):
         """Read the lon,lat and other ancillary data from the geolocation file"""
         self._read_lonlat()
         if "lunar_zenith" in kwargs and kwargs["lunar_zenith"]:
             self.read_lunar_zenith()
-=======
+
         self.mask = None
->>>>>>> ce6adff9
 
         return self
         
@@ -267,7 +266,7 @@
         """
 
         if self.lunar_zenith is not None:
-            LOG.info("Lunar zenith already set. Don't read again.")
+            logger.info("Lunar zenith already set. Don't read again.")
             return
 
         self.lunar_zenith = np.ma.array(np.zeros(self.shape, 
@@ -288,7 +287,7 @@
                     if key.endswith("LunarZenithAngle"):
                         self.lunar_zenith[y0_:y1_, :] = np.ma.masked_less(h5f[key].value, -999, False)
 
-        LOG.debug("Lunar zenith angles read in for... " + str(self))
+        logger.debug("Lunar zenith angles read in for... " + str(self))
 
 
     def _read_lonlat(self):
@@ -314,15 +313,6 @@
             y0_ = swath_index
             y1_ = swath_index+granule_length 
 
-<<<<<<< HEAD
-            self.longitudes[y0_:y1_, :] = lon 
-            self.latitudes[y0_:y1_, :] = lat 
-            
-        LOG.debug("Geolocation read in for... " + str(self))
-=======
-            #lon, lat = get_lonlat(filename)
-            #self.longitudes[y0_:y1_, :] = lon 
-            #self.latitudes[y0_:y1_, :] = lat
             get_lonlat_into(filename,
                             self.longitudes[y0_:y1_, :],
                             self.latitudes[y0_:y1_, :],
@@ -335,8 +325,6 @@
                                       copy=False)
         logger.debug("Geolocation read in for... " + str(self))
         return self
-
->>>>>>> ce6adff9
 
 
 # ------------------------------------------------------------------------------
@@ -493,16 +481,8 @@
         else:
             self.geolocation = ViirsGeolocationData(self.data.shape, 
                                                     geofilepaths).read()
-
                           
-
-# ------------------------------------------------------------------------------
-<<<<<<< HEAD
-def get_lonlat(filename, **kwargs):
-    """Read lon,lat datasets available in the Geolocation
-    hdf5 file"""
-    LOG.debug("Geo File = " + filename)
-=======
+# -----------------------------------------------------------------------------
 from mpop.plugin_base import Reader
 class ViirsSDRReader(Reader):
     pformat = "viirs_sdr"
@@ -680,7 +660,6 @@
 def get_lonlat(filename):
     """Read lon,lat from hdf5 file"""
     logger.debug("Geo File = " + filename)
->>>>>>> ce6adff9
 
     md = HDF5MetaData(filename).read()
  
@@ -763,175 +742,4 @@
                 continue
 
     segment_files.sort()
-    return segment_files
-<<<<<<< HEAD
-
-def load_viirs_sdr(satscene, options, *args, **kwargs):
-    """Read viirs SDR reflectances and Tbs from file and load it into
-    *satscene*.
-    """
-    del args
-
-    calibrate = kwargs.get('calibrate', 1)
-    band_list = [ s.name for s in satscene.channels ]
-    chns = satscene.channels_to_load & set(band_list)
-    if len(chns) == 0:
-        return
-
-    if "time_interval" in kwargs:
-        time_start, time_end = kwargs['time_interval']
-    else:
-        time_start, time_end = satscene.time_slot, None
-
-    import glob
-
-    if "filename" not in options:
-        raise IOError("No filename given, cannot load")
-
-    values = {"orbit": satscene.orbit,
-              "satname": satscene.satname,
-              "instrument": satscene.instrument_name,
-              "satellite": satscene.satname
-              #"satellite": satscene.fullname
-              }
-
-    filename_tmpl = strftime(satscene.time_slot, options["filename"]) %values
-
-    directory = strftime(satscene.time_slot, options["dir"]) % values
-
-    if not os.path.exists(directory):
-        directory = globify(options["dir"]) % values
-        LOG.debug("Looking for files in directory " + str(directory))
-        directories = glob.glob(directory)
-        if len(directories) > 1:
-            raise IOError("More than one directory for npp scene... " + 
-                          "\nSearch path = %s\n\tPlease check npp.cfg file!" % directory)
-        elif len(directories) == 0:
-            raise IOError("No directory found for npp scene. " + 
-                          "\nSearch path = %s\n\tPlease check npp.cfg file!" % directory)
-        else:
-            directory = directories[0]
-
-    file_list = glob.glob(os.path.join(directory, filename_tmpl))
-    # Only take the files in the interval given:
-    LOG.debug("Number of files before segment selection: " + str(len(file_list)))
-    for fname in file_list:
-        if os.path.basename(fname).startswith("SVM14"):
-            LOG.debug("File before segmenting: " + os.path.basename(fname))
-    file_list = _get_swathsegment(file_list, time_start, time_end)
-    LOG.debug("Number of files after segment selection: " + str(len(file_list)))
-
-    for fname in file_list:
-        if os.path.basename(fname).startswith("SVM14"):
-            LOG.debug("File after segmenting: " + os.path.basename(fname))
-
-    filenames = [ os.path.basename(s) for s in file_list ]
-
-    LOG.debug("Template = " + str(filename_tmpl))
-    if len(file_list) % 22 != 0: # 22 VIIRS bands (16 M-bands + 5 I-bands + DNB)
-        LOG.warning("Number of SDR files is not divisible by 22!")
-    if len(file_list) == 0:
-        raise IOError("No VIIRS SDR file matching!: " + 
-                      os.path.join(directory, filename_tmpl))
-
-    geo_filenames_tmpl = strftime(satscene.time_slot, 
-                                  options["geo_filenames"]) %values
-    geofile_list = glob.glob(os.path.join(directory, geo_filenames_tmpl))
-    # Only take the files in the interval given:
-    geofile_list = _get_swathsegment(geofile_list, time_start, time_end)
-
-    glob_info = {}
-
-    LOG.debug("Channels to load: " + str(satscene.channels_to_load))
-    for chn in satscene.channels_to_load:
-        # Take only those files in the list matching the band:
-        # (Filename starts with 'SV' and then the band-name)
-        fnames_band = []
-
-        try:
-            fnames_band = [ s for s in filenames if s.find('SV'+chn) >= 0 ]
-        except TypeError:
-            LOG.warning('Band frequency not available from VIIRS!')
-            LOG.info('Asking for channel' + str(chn) + '!')
-
-        if len(fnames_band) == 0:
-            continue
-
-        filename_band = [os.path.join(directory, fname) for fname in fnames_band]
-        LOG.debug("fnames_band = " + str(filename_band))
-        
-        band = ViirsBandData(filename_band, calibrate=calibrate).read()
-        
-        LOG.debug('Band id = ' + band.band_id)
-        if not band.band_id == "DNB" and "lunar_zenith" in kwargs:
-            kwargs["lunar_zenith"] = False
-        band.read_lonlat(geodir=directory, **kwargs)
-
-        if not band.band_desc:
-            LOG.warning('Band name = ' + band.band_id)
-            raise AttributeError('Band description not supported!')
-
-
-        satscene[chn].data = band.data
-        satscene[chn].info['units'] = band.units
-        satscene[chn].info['band_id'] = band.band_id
-
-        # We assume the same geolocation should apply to all M-bands!
-        # ...and the same to all I-bands:
-
-        
-        from pyresample import geometry
-        
-        satscene[chn].area = geometry.SwathDefinition(
-            lons=np.ma.array(band.geolocation.longitudes, mask=band.data.mask,
-                             copy=False),
-            lats=np.ma.array(band.geolocation.latitudes, mask=band.data.mask,
-                             copy=False))
-
-        area_name = ("swath_" + satscene.fullname + "_" +
-                     str(satscene.time_slot) + "_"
-                     + str(satscene[chn].data.shape) + "_" +
-                     band.band_uid)
-        satscene[chn].area.area_id = area_name
-        satscene[chn].area_id = area_name
-        #except ImportError:
-        #    satscene[chn].area = None
-        #    satscene[chn].lat = np.ma.array(band.latitude, mask=band.data.mask)
-        #    satscene[chn].lon = np.ma.array(band.longitude, mask=band.data.mask)
-
-        ##if 'institution' not in glob_info:
-        ##    glob_info['institution'] = band.global_info['N_Dataset_Source']
-        ##if 'mission_name' not in glob_info:
-        ##    glob_info['mission_name'] = band.global_info['Mission_Name']
-
-
-    ViirsGeolocationData.clear_cache()
-    
-    # Compulsory global attribudes
-    satscene.info["title"] = (satscene.satname.capitalize() + 
-                              " satellite, " +
-                              satscene.instrument_name.capitalize() +
-                              " instrument.")
-    if 'institution' in glob_info:
-        satscene.info["institution"] = glob_info['institution']
-
-    if 'mission_name' in glob_info:
-        satscene.add_to_history(glob_info['mission_name'] + 
-                                " VIIRS SDR read by mpop") 
-    else:
-        satscene.add_to_history("NPP/JPSS VIIRS SDR read by mpop")
-
-    satscene.info["references"] = "No reference."
-    satscene.info["comments"] = "No comment."
-
-
-CASES = {
-    "viirs": load_viirs_sdr
-    }
-
-
-if __name__ == "__main__":
-    import sys
-    filename = sys.argv[1]
-=======
->>>>>>> ce6adff9
+    return segment_files