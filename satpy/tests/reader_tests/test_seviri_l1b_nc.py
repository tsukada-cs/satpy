--- conflicted
+++ resolved
@@ -157,10 +157,6 @@
                 'type_of_earth_model': '0x02',
             }
         )
-<<<<<<< HEAD
-        # VIS006 is dataset with key ch1
-        ds['ch1'].attrs.update({
-=======
 
         if h5netcdf:
             nattrs = {'equatorial_radius': np.array([6378.169]),
@@ -174,7 +170,6 @@
             ds.attrs.update(nattrs)
 
         ds['VIS006'].attrs.update({
->>>>>>> cd057cae
             'scale_factor': self.gains_nominal[0],
             'add_offset': self.offsets_nominal[0]
         })
