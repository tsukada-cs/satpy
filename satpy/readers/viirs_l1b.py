#!/usr/bin/env python
# -*- coding: utf-8 -*-
# Copyright (c) 2011, 2012, 2013, 2014, 2015.

# Author(s):

#
#   David Hoese <david.hoese@ssec.wisc.edu>
#

# This file is part of satpy.

# satpy is free software: you can redistribute it and/or modify it under the
# terms of the GNU General Public License as published by the Free Software
# Foundation, either version 3 of the License, or (at your option) any later
# version.

# satpy is distributed in the hope that it will be useful, but WITHOUT ANY
# WARRANTY; without even the implied warranty of MERCHANTABILITY or FITNESS FOR
# A PARTICULAR PURPOSE.  See the GNU General Public License for more details.

# You should have received a copy of the GNU General Public License along with
# satpy.  If not, see <http://www.gnu.org/licenses/>.

"""Interface to VIIRS L1B format

"""
import logging
from datetime import datetime, timedelta

import numpy as np

from satpy.readers.netcdf_utils import NetCDF4FileHandler
from satpy.dataset import Dataset

LOG = logging.getLogger(__name__)


class VIIRSL1BFileHandler(NetCDF4FileHandler):
    """VIIRS L1B File Reader
    """
    def _parse_datetime(self, datestr):
        return datetime.strptime(datestr, "%Y-%m-%dT%H:%M:%S.000Z")

    @property
    def start_orbit_number(self):
        try:
            return int(self['/attr/orbit_number'])
        except KeyError:
            return int(self['/attr/OrbitNumber'])

    @property
    def end_orbit_number(self):
        try:
            return int(self['/attr/orbit_number'])
        except KeyError:
            return int(self['/attr/OrbitNumber'])

    @property
    def platform_name(self):
        try:
            res = self.get('/attr/platform',
                           self.filename_info['platform_shortname'])
        except KeyError:
            res = 'Suomi-NPP'

        return {
            'Suomi-NPP': 'NPP',
            'JPSS-1': 'J01',
            'NP': 'NPP',
            'J1': 'J01',
        }.get(res, res)

    @property
    def sensor_name(self):
        res = self['/attr/instrument']
        if isinstance(res, np.ndarray):
            return str(res.astype(str))
        else:
            return res

    def adjust_scaling_factors(self, factors, file_units, output_units):
        if factors is None or factors[0] is None:
            factors = [1, 0]
        if file_units == output_units:
            LOG.debug("File units and output units are the same (%s)", file_units)
            return factors
        factors = np.array(factors)

        if file_units == "W cm-2 sr-1" and output_units == "W m-2 sr-1":
            LOG.debug("Adjusting scaling factors to convert '%s' to '%s'", file_units, output_units)
            factors[::2] = np.where(factors[::2] != -999, factors[::2] * 10000.0, -999)
            factors[1::2] = np.where(factors[1::2] != -999, factors[1::2] * 10000.0, -999)
            return factors
        elif file_units == "1" and output_units == "%":
            LOG.debug("Adjusting scaling factors to convert '%s' to '%s'", file_units, output_units)
            factors[::2] = np.where(factors[::2] != -999, factors[::2] * 100.0, -999)
            factors[1::2] = np.where(factors[1::2] != -999, factors[1::2] * 100.0, -999)
            return factors
        else:
            return factors

    def get_shape(self, ds_id, ds_info):
        var_path = ds_info.get('file_key', 'observation_data/{}'.format(ds_id.name))
        return self.get(var_path + '/shape', 1)

    @property
    def start_time(self):
        return self._parse_datetime(self['/attr/time_coverage_start'])

    @property
    def end_time(self):
        return self._parse_datetime(self['/attr/time_coverage_end'])

    def _load_and_slice(self, var_path, shape, xslice, yslice):
        if isinstance(shape, tuple) and len(shape) == 2:
            return self[var_path][yslice, xslice]
        elif isinstance(shape, tuple) and len(shape) == 1:
            return self[var_path][yslice]
        else:
            return self[var_path]

    def _get_dataset_file_units(self, dataset_id, ds_info, var_path):
        file_units = ds_info.get('file_units')
        if file_units is None:
            file_units = self.get(var_path + '/attr/units')
            # they were almost completely CF compliant...
            if file_units == "none":
                file_units = "1"

        if dataset_id.calibration == 'radiance' and ds_info['units'] == 'W m-2 um-1 sr-1':
            rad_units_path = var_path + '/attr/radiance_units'
            if rad_units_path in self:
                if file_units is None:
                    file_units = self[var_path + '/attr/radiance_units']
                if file_units == 'Watts/meter^2/steradian/micrometer':
                    file_units = 'W m-2 um-1 sr-1'
        elif ds_info.get('units') == '%' and file_units is None:
            # v1.1 and above of level 1 processing removed 'units' attribute
            # for all reflectance channels
            file_units = "1"

        return file_units

    def _get_dataset_valid_range(self, dataset_id, ds_info, var_path):
        if dataset_id.calibration == 'radiance' and ds_info['units'] == 'W m-2 um-1 sr-1':
            rad_units_path = var_path + '/attr/radiance_units'
            if rad_units_path in self:
                # we are getting a reflectance band but we want the radiance values
                # special scaling parameters
                scale_factor = self[var_path + '/attr/radiance_scale_factor']
                scale_offset = self[var_path + '/attr/radiance_add_offset']
            else:
                # we are getting a btemp band but we want the radiance values
                # these are stored directly in the primary variable
                scale_factor = self[var_path + '/attr/scale_factor']
                scale_offset = self[var_path + '/attr/add_offset']
            valid_min = self[var_path + '/attr/valid_min']
            valid_max = self[var_path + '/attr/valid_max']
        elif ds_info.get('units') == '%':
            # normal reflectance
            valid_min = self[var_path + '/attr/valid_min']
            valid_max = self[var_path + '/attr/valid_max']
            scale_factor = self[var_path + '/attr/scale_factor']
            scale_offset = self[var_path + '/attr/add_offset']
        elif ds_info.get('units') == 'K':
            # normal brightness temperature
            # use a special LUT to get the actual values
            lut_var_path = ds_info.get('lut', var_path + '_brightness_temperature_lut')
            # we get the BT values from a look up table using the scaled radiance integers
            valid_min = self[lut_var_path + '/attr/valid_min']
            valid_max = self[lut_var_path + '/attr/valid_max']
            scale_factor = scale_offset = None
        else:
            valid_min = self.get(var_path + '/attr/valid_min')
            valid_max = self.get(var_path + '/attr/valid_max')
            scale_factor = self.get(var_path + '/attr/scale_factor')
            scale_offset = self.get(var_path + '/attr/add_offset')

        return valid_min, valid_max, scale_factor, scale_offset

    def get_metadata(self, dataset_id, ds_info):
        var_path = ds_info.get('file_key', 'observation_data/{}'.format(dataset_id.name))
        shape = self.get_shape(dataset_id, ds_info)
        file_units = self._get_dataset_file_units(dataset_id, ds_info, var_path)

        # Get extra metadata
        if '/dimension/number_of_scans' in self:
            rows_per_scan = int(shape[0] / self['/dimension/number_of_scans'])
            ds_info.setdefault('rows_per_scan', rows_per_scan)

        i = getattr(self[var_path], 'attrs', {})
        i.update(ds_info)
        i.update(dataset_id.to_dict())
        i.update({
            "shape": shape,
            "units": ds_info.get("units", file_units),
            "file_units": file_units,
            "platform": self.platform_name,
            "sensor": self.sensor_name,
            "start_orbit": self.start_orbit_number,
            "end_orbit": self.end_orbit_number,
        })
        i.update(dataset_id.to_dict())
        return i

    def get_dataset(self, dataset_id, ds_info, xslice=slice(None), yslice=slice(None)):
        var_path = ds_info.get('file_key', 'observation_data/{}'.format(dataset_id.name))
        metadata = self.get_metadata(dataset_id, ds_info)
        shape = metadata['shape']
        if isinstance(shape, tuple) and len(shape) == 2:
            # 2D array
            if xslice.start is not None:
                shape = (shape[0], xslice.stop - xslice.start)
            if yslice.start is not None:
                shape = (yslice.stop - yslice.start, shape[1])
        elif isinstance(shape, tuple) and len(shape) == 1 and yslice.start is not None:
            shape = ((yslice.stop - yslice.start) / yslice.step,)
        metadata['shape'] = shape

        valid_min, valid_max, scale_factor, scale_offset = self._get_dataset_valid_range(dataset_id, ds_info, var_path)
        if dataset_id.calibration == 'radiance' and ds_info['units'] == 'W m-2 um-1 sr-1':
            data = self._load_and_slice(var_path, shape, xslice, yslice)
        elif ds_info.get('units') == '%':
            data = self._load_and_slice(var_path, shape, xslice, yslice)
        elif ds_info.get('units') == 'K':
            # normal brightness temperature
            # use a special LUT to get the actual values
            lut_var_path = ds_info.get('lut', var_path + '_brightness_temperature_lut')
            # we get the BT values from a look up table using the scaled radiance integers
            # .flatten() currently not supported, workaround: https://github.com/pydata/xarray/issues/1029
            data = self[var_path][yslice, xslice]
            data = data.stack(name=data.dims).astype(np.int)
<<<<<<< HEAD
            data = self[lut_var_path][data].rename({'dim_0': 'name'}).assign_coords(**data.coords).unstack('name')
=======
            coords = data.coords
            data = self[lut_var_path][data]
            if 'dim_0' in data:
                # seems like older versions of xarray take the dims from
                # 'lut_var_path'. newer versions take 'data' dims
                data = data.rename({'dim_0': 'name'})
            data = data.assign_coords(**coords).unstack('name')
>>>>>>> ce5c3e9b
        elif shape == 1:
            data = self[var_path]
        else:
            data = self._load_and_slice(var_path, shape, xslice, yslice)

        if valid_min is not None and valid_max is not None:
            data = data.where((data >= valid_min) & (data <= valid_max))

        factors = (scale_factor, scale_offset)
        factors = self.adjust_scaling_factors(factors, metadata['file_units'], ds_info.get("units"))
        if factors[0] != 1 or factors[1] != 0:
            data = data * factors[0] + factors[1]

        data.attrs.update(metadata)
        return data<|MERGE_RESOLUTION|>--- conflicted
+++ resolved
@@ -231,9 +231,6 @@
             # .flatten() currently not supported, workaround: https://github.com/pydata/xarray/issues/1029
             data = self[var_path][yslice, xslice]
             data = data.stack(name=data.dims).astype(np.int)
-<<<<<<< HEAD
-            data = self[lut_var_path][data].rename({'dim_0': 'name'}).assign_coords(**data.coords).unstack('name')
-=======
             coords = data.coords
             data = self[lut_var_path][data]
             if 'dim_0' in data:
@@ -241,7 +238,6 @@
                 # 'lut_var_path'. newer versions take 'data' dims
                 data = data.rename({'dim_0': 'name'})
             data = data.assign_coords(**coords).unstack('name')
->>>>>>> ce5c3e9b
         elif shape == 1:
             data = self[var_path]
         else:
