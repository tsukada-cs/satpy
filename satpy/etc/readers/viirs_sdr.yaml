reader:
  name: viirs_sdr
  description: VIIRS SDR Reader
  reader: !!python/name:satpy.readers.viirs_sdr.VIIRSSDRReader
  sensors: [viirs]
  default_channels:

datasets:
  i_lon:
    name: i_longitude
    resolution: 371
    file_type: generic_file
    dataset_groups: [GITCO, GIMGO]
    file_key: All_Data/{dataset_group}_All/Longitude
    units: "degrees"
    standard_name: longitude
  i_lat:
    name: i_latitude
    resolution: 371
    file_type: generic_file
    dataset_groups: [GITCO, GIMGO]
    file_key: All_Data/{dataset_group}_All/Latitude
    units: "degrees"
    standard_name: latitude
  m_lon:
    name: m_longitude
    resolution: 742
    file_type: generic_file
    dataset_groups: [GMTCO, GMODO]
    file_key: All_Data/{dataset_group}_All/Longitude
    units: "degrees"
    standard_name: longitude
  m_lat:
    name: m_latitude
    resolution: 742
    file_type: generic_file
    dataset_groups: [GMTCO, GMODO]
    file_key: All_Data/{dataset_group}_All/Latitude
    units: "degrees"
    standard_name: latitude
  dnb_lon:
    name: dnb_longitude
    resolution: 743
    file_type: generic_file
    dataset_groups: [GDNBO]
    file_key: All_Data/{dataset_group}_All/Longitude
    units: "degrees"
    standard_name: longitude
  dnb_lat:
    name: dnb_latitude
    resolution: 743
    file_type: generic_file
    dataset_groups: [GDNBO]
    file_key: All_Data/{dataset_group}_All/Latitude
    units: "degrees"
    standard_name: latitude
  I01:
    name: I01
    wavelength: [0.600, 0.640, 0.680]
    modifiers: [sunz_corrected_iband]
    dataset_groups: [SVI01]
    file_type: generic_file
    resolution: 371
    coordinates: [i_longitude, i_latitude]
    calibration:
      reflectance:
        standard_name: toa_bidirectional_reflectance
        units: "%"
      radiance:
        standard_name: toa_outgoing_radiance_per_unit_wavelength
        units: W m-2 um-1 sr-1
  I02:
    name: I02
    wavelength: [0.845, 0.865, 0.884]
    modifiers: [sunz_corrected_iband]
    dataset_groups: [SVI02]
    file_type: generic_file
    resolution: 371
    coordinates: [i_longitude, i_latitude]
    calibration:
      reflectance:
        standard_name: toa_bidirectional_reflectance
        units: "%"
      radiance:
        standard_name: toa_outgoing_radiance_per_unit_wavelength
        units: W m-2 um-1 sr-1
  I03:
    name: I03
    wavelength: [1.580, 1.610, 1.640]
    modifiers: [sunz_corrected_iband]
    dataset_groups: [SVI03]
    file_type: generic_file
    resolution: 371
    coordinates: [i_longitude, i_latitude]
    calibration:
      reflectance:
        standard_name: toa_bidirectional_reflectance
        units: "%"
      radiance:
        standard_name: toa_outgoing_radiance_per_unit_wavelength
        units: W m-2 um-1 sr-1
  I04:
    name: I04
    wavelength: [3.580, 3.740, 3.900]
    file_type: generic_file
    resolution: 371
    dataset_groups: [SVI04]
    coordinates: [i_longitude, i_latitude]
    calibration:
      brightness_temperature:
        standard_name: toa_brightness_temperature
        units: K
      radiance:
        standard_name: toa_outgoing_radiance_per_unit_wavelength
        units: W m-2 um-1 sr-1
  I05:
    name: I05
    wavelength: [10.500, 11.450, 12.300]
    dataset_groups: [SVI05]
    file_type: generic_file
    resolution: 371
    coordinates: [i_longitude, i_latitude]
    calibration:
      brightness_temperature:
        standard_name: toa_brightness_temperature
        units: K
      radiance:
        standard_name: toa_outgoing_radiance_per_unit_wavelength
        units: W m-2 um-1 sr-1
  M01:
    name: M01
    wavelength: [0.402, 0.412, 0.422]
    modifiers: [sunz_corrected]
    dataset_groups: [SVM01]
    file_type: generic_file
    resolution: 742
    coordinates: [m_longitude, m_latitude]
    calibration:
      reflectance:
        standard_name: toa_bidirectional_reflectance
        units: "%"
      radiance:
        standard_name: toa_outgoing_radiance_per_unit_wavelength
        units: W m-2 um-1 sr-1
  M02:
    name: M02
    wavelength: [0.436, 0.445, 0.454]
    modifiers: [sunz_corrected]
    dataset_groups: [SVM02]
    file_type: generic_file
    resolution: 742
    coordinates: [m_longitude, m_latitude]
    calibration:
      reflectance:
        standard_name: toa_bidirectional_reflectance
        units: "%"
      radiance:
        standard_name: toa_outgoing_radiance_per_unit_wavelength
        units: W m-2 um-1 sr-1
  M03:
    name: M03
    wavelength: [0.478, 0.488, 0.498]
    modifiers: [sunz_corrected]
    dataset_groups: [SVM03]
    file_type: generic_file
    resolution: 742
    coordinates: [m_longitude, m_latitude]
    calibration:
      reflectance:
        standard_name: toa_bidirectional_reflectance
        units: "%"
      radiance:
        standard_name: toa_outgoing_radiance_per_unit_wavelength
        units: W m-2 um-1 sr-1
  M04:
    name: M04
    wavelength: [0.545, 0.555, 0.565]
    modifiers: [sunz_corrected]
    dataset_groups: [SVM04]
    file_type: generic_file
    resolution: 742
    coordinates: [m_longitude, m_latitude]
    calibration:
      reflectance:
        standard_name: toa_bidirectional_reflectance
        units: "%"
      radiance:
        standard_name: toa_outgoing_radiance_per_unit_wavelength
        units: W m-2 um-1 sr-1
  M05:
    name: M05
    wavelength: [0.662, 0.672, 0.682]
    modifiers: [sunz_corrected]
    dataset_groups: [SVM05]
    file_type: generic_file
    resolution: 742
    coordinates: [m_longitude, m_latitude]
    calibration:
      reflectance:
        standard_name: toa_bidirectional_reflectance
        units: "%"
      radiance:
        standard_name: toa_outgoing_radiance_per_unit_wavelength
        units: W m-2 um-1 sr-1
  M06:
    name: M06
    wavelength: [0.739, 0.746, 0.754]
    modifiers: [sunz_corrected]
    dataset_groups: [SVM06]
    file_type: generic_file
    resolution: 742
    coordinates: [m_longitude, m_latitude]
    calibration:
      reflectance:
        standard_name: toa_bidirectional_reflectance
        units: "%"
      radiance:
        standard_name: toa_outgoing_radiance_per_unit_wavelength
        units: W m-2 um-1 sr-1
  M07:
    name: M07
    wavelength: [0.846, 0.865, 0.885]
    modifiers: [sunz_corrected]
    dataset_groups: [SVM07]
    file_type: generic_file
    resolution: 742
    coordinates: [m_longitude, m_latitude]
    calibration:
      reflectance:
        standard_name: toa_bidirectional_reflectance
        units: "%"
      radiance:
        standard_name: toa_outgoing_radiance_per_unit_wavelength
        units: W m-2 um-1 sr-1
  M08:
    name: M08
    wavelength: [1.230, 1.240, 1.250]
    modifiers: [sunz_corrected]
    dataset_groups: [SVM08]
    file_type: generic_file
    resolution: 742
    coordinates: [m_longitude, m_latitude]
    calibration:
      reflectance:
        standard_name: toa_bidirectional_reflectance
        units: "%"
      radiance:
        standard_name: toa_outgoing_radiance_per_unit_wavelength
        units: W m-2 um-1 sr-1
  M09:
    name: M09
    wavelength: [1.371, 1.378, 1.386]
    modifiers: [sunz_corrected]
    dataset_groups: [SVM09]
    file_type: generic_file
    resolution: 742
    coordinates: [m_longitude, m_latitude]
    calibration:
      reflectance:
        standard_name: toa_bidirectional_reflectance
        units: "%"
      radiance:
        standard_name: toa_outgoing_radiance_per_unit_wavelength
        units: W m-2 um-1 sr-1
  M10:
    name: M10
    wavelength: [1.580, 1.610, 1.640]
    modifiers: [sunz_corrected]
    dataset_groups: [SVM10]
    file_type: generic_file
    resolution: 742
    coordinates: [m_longitude, m_latitude]
    calibration:
      reflectance:
        standard_name: toa_bidirectional_reflectance
        units: "%"
      radiance:
        standard_name: toa_outgoing_radiance_per_unit_wavelength
        units: W m-2 um-1 sr-1
  M11:
    name: M11
    wavelength: [2.225, 2.250, 2.275]
    modifiers: [sunz_corrected]
    dataset_groups: [SVM11]
    file_type: generic_file
    resolution: 742
    coordinates: [m_longitude, m_latitude]
    calibration:
      reflectance:
        standard_name: toa_bidirectional_reflectance
        units: "%"
      radiance:
        standard_name: toa_outgoing_radiance_per_unit_wavelength
        units: W m-2 um-1 sr-1
  M12:
    name: M12
    wavelength: [3.610, 3.700, 3.790]
    dataset_groups: [SVM12]
    file_type: generic_file
    resolution: 742
    coordinates: [m_longitude, m_latitude]
    calibration:
      brightness_temperature:
        standard_name: toa_brightness_temperature
        units: K
      radiance:
        standard_name: toa_outgoing_radiance_per_unit_wavelength
        units: W m-2 um-1 sr-1
  M13:
    name: M13
    wavelength: [3.973, 4.050, 4.128]
    dataset_groups: [SVM13]
    file_type: generic_file
    resolution: 742
    coordinates: [m_longitude, m_latitude]
    calibration:
      brightness_temperature:
        standard_name: toa_brightness_temperature
        units: K
      radiance:
        standard_name: toa_outgoing_radiance_per_unit_wavelength
        units: W m-2 um-1 sr-1
  M14:
    name: M14
    wavelength: [8.400, 8.550, 8.700]
    dataset_groups: [SVM14]
    file_type: generic_file
    resolution: 742
    coordinates: [m_longitude, m_latitude]
    calibration:
      brightness_temperature:
        standard_name: toa_brightness_temperature
        units: K
      radiance:
        standard_name: toa_outgoing_radiance_per_unit_wavelength
        units: W m-2 um-1 sr-1
  M15:
    name: M15
    wavelength: [10.263, 10.763, 11.263]
    dataset_groups: [SVM15]
    file_type: generic_file
    resolution: 742
    coordinates: [m_longitude, m_latitude]
    calibration:
      brightness_temperature:
        standard_name: toa_brightness_temperature
        units: K
      radiance:
        standard_name: toa_outgoing_radiance_per_unit_wavelength
        units: W m-2 um-1 sr-1
  M16:
    name: M16
    wavelength: [11.538, 12.013, 12.489]
    dataset_groups: [SVM16]
    file_type: generic_file
    resolution: 742
    coordinates: [m_longitude, m_latitude]
    calibration:
      brightness_temperature:
        standard_name: toa_brightness_temperature
        units: K
      radiance:
        standard_name: toa_outgoing_radiance_per_unit_wavelength
        units: W m-2 um-1 sr-1

  I_SOLZ:
    name: solar_zenith_angle
    standard_name: solar_zenith_angle
    resolution: 371
    coordinates: [i_longitude, i_latitude]
    units: degrees
    file_type: generic_file
    dataset_groups: [GITCO, GIMGO]
    file_key: 'All_Data/{dataset_group}_All/SolarZenithAngle'
  I_SOLA:
    name: solar_azimuth_angle
    standard_name: solar_azimuth_angle
    resolution: 371
    coordinates: [i_longitude, i_latitude]
    units: degrees
    file_type: generic_file
    dataset_groups: [GITCO, GIMGO]
    file_key: 'All_Data/{dataset_group}_All/SolarAzimuthAngle'
  I_SENZ:
    name: satellite_zenith_angle
    standard_name: sensor_zenith_angle
    resolution: 371
    coordinates: [i_longitude, i_latitude]
    units: degrees
    file_type: generic_file
    dataset_groups: [GITCO, GIMGO]
    file_key: 'All_Data/{dataset_group}_All/SatelliteZenithAngle'
  I_SENA:
    name: satellite_azimuth_angle
    standard_name: sensor_azimuth_angle
    resolution: 371
    coordinates: [i_longitude, i_latitude]
    units: degrees
    file_type: generic_file
    dataset_groups: [GITCO, GIMGO]
    file_key: 'All_Data/{dataset_group}_All/SatelliteAzimuthAngle'
  M_SOLZ:
    name: solar_zenith_angle
    standard_name: solar_zenith_angle
    resolution: 742
    coordinates: [m_longitude, m_latitude]
    units: degrees
    file_type: generic_file
    dataset_groups: [GMTCO, GMODO]
    file_key: 'All_Data/{dataset_group}_All/SolarZenithAngle'
  M_SOLA:
    name: solar_azimuth_angle
    standard_name: solar_azimuth_angle
    resolution: 742
    coordinates: [m_longitude, m_latitude]
    units: degrees
    file_type: generic_file
    dataset_groups: [GMTCO, GMODO]
    file_key: 'All_Data/{dataset_group}_All/SolarAzimuthAngle'
  M_SENZ:
    name: satellite_zenith_angle
    standard_name: sensor_zenith_angle
    resolution: 742
    coordinates: [m_longitude, m_latitude]
    units: degrees
    file_type: generic_file
    dataset_groups: [GMTCO, GMODO]
    file_key: 'All_Data/{dataset_group}_All/SatelliteZenithAngle'
  M_SENA:
    name: satellite_azimuth_angle
    standard_name: sensor_azimuth_angle
    resolution: 742
    coordinates: [m_longitude, m_latitude]
    units: degrees
    file_type: generic_file
    dataset_groups: [GMTCO, GMODO]
    file_key: 'All_Data/{dataset_group}_All/SatelliteAzimuthAngle'
  DNB:
    name: DNB
    wavelength: [0.500, 0.700, 0.900]
    resolution: 743
    coordinates: [dnb_longitude, dnb_latitude]
    calibration:
      radiance:
        standard_name: toa_outgoing_radiance_per_unit_wavelength
        units: W m-2 sr-1
        file_units: W cm-2 sr-1
    dataset_groups: [SVDNB]
    file_type: generic_file
  DNB_SZA:
    name: dnb_solar_zenith_angle
    standard_name: solar_zenith_angle
    resolution: 743
    coordinates: [dnb_longitude, dnb_latitude]
    file_type: generic_file
    dataset_groups: [GDNBO]
    file_key: 'All_Data/{dataset_group}_All/SolarZenithAngle'
  DNB_LZA:
    name: dnb_lunar_zenith_angle
    standard_name: lunar_zenith_angle
    resolution: 743
    coordinates: [dnb_longitude, dnb_latitude]
<<<<<<< HEAD
    file_type: generic_file
    dataset_groups: [GDNBO]
    file_key: 'All_Data/{dataset_group}_All/LunarZenithAngle'
  dnb_moon_illumination_fraction:
    name: dnb_moon_illumination_fraction
    file_type: generic_file
    dataset_groups: [GDNBO]
    file_key: All_Data/{dataset_group}_All/MoonIllumFraction
=======
    file_type: gdnbo
    file_key: 'All_Data/{file_group}_All/LunarZenithAngle'
  DNB_SENZ:
    name: dnb_satellite_zenith_angle
    standard_name: sensor_zenith_angle
    resolution: 743
    coordinates: [dnb_longitude, dnb_latitude]
    units: degrees
    file_type: gdnbo
    file_key: 'All_Data/{file_group}_All/SatelliteZenithAngle'
  DNB_SENA:
    name: dnb_satellite_azimuth_angle
    standard_name: sensor_azimuth_angle
    resolution: 743
    coordinates: [dnb_longitude, dnb_latitude]
    units: degrees
    file_type: gdnbo
    file_key: 'All_Data/{file_group}_All/SatelliteAzimuthAngle'
  dnb_moon_illumination_fraction:
    name: dnb_moon_illumination_fraction
    file_type: gdnbo
    file_key: 'All_Data/{file_group}_All/MoonIllumFraction'
>>>>>>> 0cefc091

file_types:
  # gitco:
  #   file_reader: !!python/name:satpy.readers.viirs_sdr.VIIRSSDRFileHandler
  #   file_patterns: ['GITCO_{platform_shortname}_d{start_time:%Y%m%d_t%H%M%S%f}_e{end_time:%H%M%S%f}_b{orbit:5d}_c{creation_time:%Y%m%d%H%M%S%f}_{source}.h5']
  #   file_group: VIIRS-IMG-GEO-TC
  # gimgo:
  #   file_reader: !!python/name:satpy.readers.viirs_sdr.VIIRSSDRFileHandler
  #   file_patterns: ['GIMGO_{platform_shortname}_d{start_time:%Y%m%d_t%H%M%S%f}_e{end_time:%H%M%S%f}_b{orbit:5d}_c{creation_time:%Y%m%d%H%M%S%f}_{source}.h5']
  #   file_group: VIIRS-IMG-GEO
  # gmtco:
  #   file_reader: !!python/name:satpy.readers.viirs_sdr.VIIRSSDRFileHandler
  #   file_patterns: ['GMTCO_{platform_shortname}_d{start_time:%Y%m%d_t%H%M%S%f}_e{end_time:%H%M%S%f}_b{orbit:5d}_c{creation_time:%Y%m%d%H%M%S%f}_{source}.h5']
  #   file_group: VIIRS-MOD-GEO-TC
  # gmodo:
  #   file_reader: !!python/name:satpy.readers.viirs_sdr.VIIRSSDRFileHandler
  #   file_patterns: ['GMODO_{platform_shortname}_d{start_time:%Y%m%d_t%H%M%S%f}_e{end_time:%H%M%S%f}_b{orbit:5d}_c{creation_time:%Y%m%d%H%M%S%f}_{source}.h5']
  #   file_group: VIIRS-MOD-GEO
  # gdnbo:
  #   file_reader: !!python/name:satpy.readers.viirs_sdr.VIIRSSDRFileHandler
  #   file_patterns: ['GDNBO_{platform_shortname}_d{start_time:%Y%m%d_t%H%M%S%f}_e{end_time:%H%M%S%f}_b{orbit:5d}_c{creation_time:%Y%m%d%H%M%S%f}_{source}.h5']
  #   file_group: VIIRS-DNB-GEO
  # svi01:
  #   file_reader: !!python/name:satpy.readers.viirs_sdr.VIIRSSDRFileHandler
  #   file_patterns: ['SVI01_{platform_shortname}_d{start_time:%Y%m%d_t%H%M%S%f}_e{end_time:%H%M%S%f}_b{orbit:5d}_c{creation_time:%Y%m%d%H%M%S%f}_{source}.h5']
  #   file_group: VIIRS-I1-SDR
  # svi02:
  #   file_reader: !!python/name:satpy.readers.viirs_sdr.VIIRSSDRFileHandler
  #   file_patterns: ['SVI02_{platform_shortname}_d{start_time:%Y%m%d_t%H%M%S%f}_e{end_time:%H%M%S%f}_b{orbit:5d}_c{creation_time:%Y%m%d%H%M%S%f}_{source}.h5']
  #   file_group: VIIRS-I2-SDR
  # svi03:
  #   file_reader: !!python/name:satpy.readers.viirs_sdr.VIIRSSDRFileHandler
  #   file_patterns: ['SVI03_{platform_shortname}_d{start_time:%Y%m%d_t%H%M%S%f}_e{end_time:%H%M%S%f}_b{orbit:5d}_c{creation_time:%Y%m%d%H%M%S%f}_{source}.h5']
  #   file_group: VIIRS-I3-SDR
  # svi04:
  #   file_reader: !!python/name:satpy.readers.viirs_sdr.VIIRSSDRFileHandler
  #   file_patterns: ['SVI04_{platform_shortname}_d{start_time:%Y%m%d_t%H%M%S%f}_e{end_time:%H%M%S%f}_b{orbit:5d}_c{creation_time:%Y%m%d%H%M%S%f}_{source}.h5']
  #   file_group: VIIRS-I4-SDR
  # svi05:
  #   file_reader: !!python/name:satpy.readers.viirs_sdr.VIIRSSDRFileHandler
  #   file_patterns: ['SVI05_{platform_shortname}_d{start_time:%Y%m%d_t%H%M%S%f}_e{end_time:%H%M%S%f}_b{orbit:5d}_c{creation_time:%Y%m%d%H%M%S%f}_{source}.h5']
  #   file_group: VIIRS-I5-SDR
  # svm01:
  #   file_reader: !!python/name:satpy.readers.viirs_sdr.VIIRSSDRFileHandler
  #   file_patterns: ['SVM01_{platform_shortname}_d{start_time:%Y%m%d_t%H%M%S%f}_e{end_time:%H%M%S%f}_b{orbit:5d}_c{creation_time:%Y%m%d%H%M%S%f}_{source}.h5']
  #   file_group: VIIRS-M1-SDR
  # svm02:
  #   file_reader: !!python/name:satpy.readers.viirs_sdr.VIIRSSDRFileHandler
  #   file_patterns: ['SVM02_{platform_shortname}_d{start_time:%Y%m%d_t%H%M%S%f}_e{end_time:%H%M%S%f}_b{orbit:5d}_c{creation_time:%Y%m%d%H%M%S%f}_{source}.h5']
  #   file_group: VIIRS-M2-SDR
  # svm03:
  #   file_reader: !!python/name:satpy.readers.viirs_sdr.VIIRSSDRFileHandler
  #   file_patterns: ['SVM03_{platform_shortname}_d{start_time:%Y%m%d_t%H%M%S%f}_e{end_time:%H%M%S%f}_b{orbit:5d}_c{creation_time:%Y%m%d%H%M%S%f}_{source}.h5']
  #   file_group: VIIRS-M3-SDR
  # svm04:
  #   file_reader: !!python/name:satpy.readers.viirs_sdr.VIIRSSDRFileHandler
  #   file_patterns: ['SVM04_{platform_shortname}_d{start_time:%Y%m%d_t%H%M%S%f}_e{end_time:%H%M%S%f}_b{orbit:5d}_c{creation_time:%Y%m%d%H%M%S%f}_{source}.h5']
  #   file_group: VIIRS-M4-SDR
  # svm05:
  #   file_reader: !!python/name:satpy.readers.viirs_sdr.VIIRSSDRFileHandler
  #   file_patterns: ['SVM05_{platform_shortname}_d{start_time:%Y%m%d_t%H%M%S%f}_e{end_time:%H%M%S%f}_b{orbit:5d}_c{creation_time:%Y%m%d%H%M%S%f}_{source}.h5']
  #   file_group: VIIRS-M5-SDR
  # svm06:
  #   file_reader: !!python/name:satpy.readers.viirs_sdr.VIIRSSDRFileHandler
  #   file_patterns: ['SVM06_{platform_shortname}_d{start_time:%Y%m%d_t%H%M%S%f}_e{end_time:%H%M%S%f}_b{orbit:5d}_c{creation_time:%Y%m%d%H%M%S%f}_{source}.h5']
  #   file_group: VIIRS-M6-SDR
  # svm07:
  #   file_reader: !!python/name:satpy.readers.viirs_sdr.VIIRSSDRFileHandler
  #   file_patterns: ['SVM07_{platform_shortname}_d{start_time:%Y%m%d_t%H%M%S%f}_e{end_time:%H%M%S%f}_b{orbit:5d}_c{creation_time:%Y%m%d%H%M%S%f}_{source}.h5']
  #   file_group: VIIRS-M7-SDR
  # svm08:
  #   file_reader: !!python/name:satpy.readers.viirs_sdr.VIIRSSDRFileHandler
  #   file_patterns: ['SVM08_{platform_shortname}_d{start_time:%Y%m%d_t%H%M%S%f}_e{end_time:%H%M%S%f}_b{orbit:5d}_c{creation_time:%Y%m%d%H%M%S%f}_{source}.h5']
  #   file_group: VIIRS-M8-SDR
  # svm09:
  #   file_reader: !!python/name:satpy.readers.viirs_sdr.VIIRSSDRFileHandler
  #   file_patterns: ['SVM09_{platform_shortname}_d{start_time:%Y%m%d_t%H%M%S%f}_e{end_time:%H%M%S%f}_b{orbit:5d}_c{creation_time:%Y%m%d%H%M%S%f}_{source}.h5']
  #   file_group: VIIRS-M9-SDR
  # svm10:
  #   file_reader: !!python/name:satpy.readers.viirs_sdr.VIIRSSDRFileHandler
  #   file_patterns: ['SVM10_{platform_shortname}_d{start_time:%Y%m%d_t%H%M%S%f}_e{end_time:%H%M%S%f}_b{orbit:5d}_c{creation_time:%Y%m%d%H%M%S%f}_{source}.h5']
  #   file_group: VIIRS-M10-SDR
  # svm11:
  #   file_reader: !!python/name:satpy.readers.viirs_sdr.VIIRSSDRFileHandler
  #   file_patterns: ['SVM11_{platform_shortname}_d{start_time:%Y%m%d_t%H%M%S%f}_e{end_time:%H%M%S%f}_b{orbit:5d}_c{creation_time:%Y%m%d%H%M%S%f}_{source}.h5']
  #   file_group: VIIRS-M11-SDR
  # svm12:
  #   file_reader: !!python/name:satpy.readers.viirs_sdr.VIIRSSDRFileHandler
  #   file_patterns: ['SVM12_{platform_shortname}_d{start_time:%Y%m%d_t%H%M%S%f}_e{end_time:%H%M%S%f}_b{orbit:5d}_c{creation_time:%Y%m%d%H%M%S%f}_{source}.h5']
  #   file_group: VIIRS-M12-SDR
  # svm13:
  #   file_reader: !!python/name:satpy.readers.viirs_sdr.VIIRSSDRFileHandler
  #   file_patterns: ['SVM13_{platform_shortname}_d{start_time:%Y%m%d_t%H%M%S%f}_e{end_time:%H%M%S%f}_b{orbit:5d}_c{creation_time:%Y%m%d%H%M%S%f}_{source}.h5']
  #   file_group: VIIRS-M13-SDR
  # svm14:
  #   file_reader: !!python/name:satpy.readers.viirs_sdr.VIIRSSDRFileHandler
  #   file_patterns: ['SVM14_{platform_shortname}_d{start_time:%Y%m%d_t%H%M%S%f}_e{end_time:%H%M%S%f}_b{orbit:5d}_c{creation_time:%Y%m%d%H%M%S%f}_{source}.h5']
  #   file_group: VIIRS-M14-SDR
  # svm15:
  #   file_reader: !!python/name:satpy.readers.viirs_sdr.VIIRSSDRFileHandler
  #   file_patterns: ['SVM15_{platform_shortname}_d{start_time:%Y%m%d_t%H%M%S%f}_e{end_time:%H%M%S%f}_b{orbit:5d}_c{creation_time:%Y%m%d%H%M%S%f}_{source}.h5']
  #   file_group: VIIRS-M15-SDR
  # svm16:
  #   file_reader: !!python/name:satpy.readers.viirs_sdr.VIIRSSDRFileHandler
  #   file_patterns: ['SVM16_{platform_shortname}_d{start_time:%Y%m%d_t%H%M%S%f}_e{end_time:%H%M%S%f}_b{orbit:5d}_c{creation_time:%Y%m%d%H%M%S%f}_{source}.h5']
  #   file_group: VIIRS-M16-SDR
  # vdnbo:
  #   file_reader: !!python/name:satpy.readers.viirs_sdr.VIIRSSDRFileHandler
  #   file_patterns: ['SVDNB_{platform_shortname}_d{start_time:%Y%m%d_t%H%M%S%f}_e{end_time:%H%M%S%f}_b{orbit:5d}_c{creation_time:%Y%m%d%H%M%S%f}_{source}.h5']
  #   file_group: VIIRS-DNB-SDR
  # generic_mbands:
  #   file_reader: !!python/name:satpy.readers.viirs_sdr.VIIRSSDRFileHandler
  #   file_patterns: ['GMODO-SVM01-SVM02-SVM03-SVM04-SVM05-SVM06-SVM07-SVM08-SVM09-SVM10-SVM11-SVM12-SVM13-SVM14-SVM15-SVM16_{platform_shortname}_d{start_time:%Y%m%d_t%H%M%S%f}_e{end_time:%H%M%S%f}_b{orbit:5d}_c{creation_time:%Y%m%d%H%M%S%f}_{source}.h5']
  #   file_group: VIIRS-MOD-GEO
  # generic_ibands:
  #   file_reader: !!python/name:satpy.readers.viirs_sdr.VIIRSSDRFileHandler
  #   file_patterns: ['GIMGO-SVI01-SVI02-SVI03-SVI04-SVI05_{platform_shortname}_d{start_time:%Y%m%d_t%H%M%S%f}_e{end_time:%H%M%S%f}_b{orbit:5d}_c{creation_time:%Y%m%d%H%M%S%f}_{source}.h5']
  #   file_group: VIIRS-IMG-GEO
  # generic_dnb:
  #   file_reader: !!python/name:satpy.readers.viirs_sdr.VIIRSSDRFileHandler
  #   file_patterns: ['GDNBO-SVDNB_{platform_shortname}_d{start_time:%Y%m%d_t%H%M%S%f}_e{end_time:%H%M%S%f}_b{orbit:5d}_c{creation_time:%Y%m%d%H%M%S%f}_{source}.h5']
  #   file_group: VIIRS-DNB-GEO

  generic_file:
    file_reader: !!python/name:satpy.readers.viirs_sdr.VIIRSSDRFileHandler
    file_patterns: ['{datasets}_{platform_shortname}_d{start_time:%Y%m%d_t%H%M%S%f}_e{end_time:%H%M%S%f}_b{orbit:5d}_c{creation_time:%Y%m%d%H%M%S%f}_{source}.h5']<|MERGE_RESOLUTION|>--- conflicted
+++ resolved
@@ -103,8 +103,8 @@
     name: I04
     wavelength: [3.580, 3.740, 3.900]
     file_type: generic_file
-    resolution: 371
     dataset_groups: [SVI04]
+    resolution: 371
     coordinates: [i_longitude, i_latitude]
     calibration:
       brightness_temperature:
@@ -460,39 +460,32 @@
     standard_name: lunar_zenith_angle
     resolution: 743
     coordinates: [dnb_longitude, dnb_latitude]
-<<<<<<< HEAD
     file_type: generic_file
     dataset_groups: [GDNBO]
     file_key: 'All_Data/{dataset_group}_All/LunarZenithAngle'
-  dnb_moon_illumination_fraction:
-    name: dnb_moon_illumination_fraction
-    file_type: generic_file
-    dataset_groups: [GDNBO]
-    file_key: All_Data/{dataset_group}_All/MoonIllumFraction
-=======
-    file_type: gdnbo
-    file_key: 'All_Data/{file_group}_All/LunarZenithAngle'
   DNB_SENZ:
     name: dnb_satellite_zenith_angle
     standard_name: sensor_zenith_angle
     resolution: 743
     coordinates: [dnb_longitude, dnb_latitude]
     units: degrees
-    file_type: gdnbo
-    file_key: 'All_Data/{file_group}_All/SatelliteZenithAngle'
+    file_type: generic_file
+    dataset_groups: [GDNBO]
+    file_key: 'All_Data/{dataset_group}_All/SatelliteZenithAngle'
   DNB_SENA:
     name: dnb_satellite_azimuth_angle
     standard_name: sensor_azimuth_angle
     resolution: 743
     coordinates: [dnb_longitude, dnb_latitude]
     units: degrees
-    file_type: gdnbo
-    file_key: 'All_Data/{file_group}_All/SatelliteAzimuthAngle'
+    file_type: generic_file
+    dataset_groups: [GDNBO]
+    file_key: 'All_Data/{dataset_group}_All/SatelliteAzimuthAngle'
   dnb_moon_illumination_fraction:
     name: dnb_moon_illumination_fraction
-    file_type: gdnbo
-    file_key: 'All_Data/{file_group}_All/MoonIllumFraction'
->>>>>>> 0cefc091
+    file_type: generic_file
+    dataset_groups: [GDNBO]
+    file_key: 'All_Data/{dataset_group}_All/MoonIllumFraction'
 
 file_types:
   # gitco:
